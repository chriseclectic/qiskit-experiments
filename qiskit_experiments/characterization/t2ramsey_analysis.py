# This code is part of Qiskit.
#
# (C) Copyright IBM 2021.
#
# This code is licensed under the Apache License, Version 2.0. You may
# obtain a copy of this license in the LICENSE.txt file in the root directory
# of this source tree or at http://www.apache.org/licenses/LICENSE-2.0.
#
# Any modifications or derivative works of this code must retain this
# copyright notice, and modified files need to carry a notice indicating
# that they have been altered from the originals.
"""
T2Ramsey Experiment class.
"""

from typing import List, Optional, Tuple, Dict
import numpy as np

from qiskit.utils import apply_prefix
from qiskit.providers.options import Options
from qiskit_experiments.base_analysis import BaseAnalysis
from qiskit_experiments.analysis.curve_fitting import (
    curve_fit,
    process_curve_data,
)
from qiskit_experiments.analysis.data_processing import level2_probability
from qiskit_experiments.analysis import plotting
from qiskit_experiments.experiment_data import ExperimentData
from qiskit_experiments.database_service import DbAnalysisResultV1
from qiskit_experiments.database_service.device_component import Qubit


# pylint: disable = invalid-name
class T2RamseyAnalysis(BaseAnalysis):
    """T2Ramsey Experiment result analysis class."""

    @classmethod
    def _default_options(cls):
        return Options(user_p0=None, user_bounds=None)

    # pylint: disable=arguments-differ, unused-argument
    def _run_analysis(
        self,
        experiment_data: ExperimentData,
        user_p0: Optional[Dict[str, float]] = None,
        user_bounds: Optional[Tuple[List[float], List[float]]] = None,
        plot: bool = False,
        ax: Optional["AxesSubplot"] = None,
        **kwargs,
    ) -> Tuple[List[DbAnalysisResultV1], List["matplotlib.figure.Figure"]]:
        r"""Calculate T2Ramsey experiment.

        The probability of measuring `+` is assumed to be of the form
        :math:`f(t) = a\mathrm{e}^{-t / T_2^*}\cos(2\pi freq t + \phi) + b`
        for unknown parameters :math:`a, b, freq, \phi, T_2^*`.

        Args:
            experiment_data (ExperimentData): the experiment data to analyze
            user_p0: contains initial values given by the user, for the
            fit parameters :math:`(a, t_2ramsey, freq, \phi, b)`
            user_bounds: lower and upper bounds on the parameters in p0,
                         given by the user.
                         The first tuple is the lower bounds,
                         The second tuple is the upper bounds.
                         For both params, the order is :math:`a, t_2ramsey, freq, \phi, b`.
            plot: if True, create the plot, otherwise, do not create the plot.
            ax: the plot object
            **kwargs: additional parameters for curve fit.

        Returns:
            The analysis result with the estimated :math:`T_2Ramsey` and 'freq' (frequency)
            The graph of the function.
        """

        def osc_fit_fun(x, a, t2ramsey, freq, phi, c):
            """Decay cosine fit function"""
            return a * np.exp(-x / t2ramsey) * np.cos(2 * np.pi * freq * x + phi) + c

        def _format_plot(ax, unit, fit_result, conversion_factor):
            """Format curve fit plot"""
            # Formatting
            ax.tick_params(labelsize=14)
            ax.set_xlabel("Delay (s)", fontsize=12)
            ax.ticklabel_format(axis="x", style="sci", scilimits=(0, 0))
            ax.set_ylabel("Probability to measure |0>", fontsize=12)
            t2ramsey = fit_result["popt"][1] / conversion_factor
            t2_err = fit_result["popt_err"][1] / conversion_factor
            box_text = "$T_2Ramsey$ = {:.2f} \u00B1 {:.2f} {}".format(t2ramsey, t2_err, unit)
            bbox_props = dict(boxstyle="square,pad=0.3", fc="white", ec="black", lw=1)
            ax.text(
                0.6,
                0.9,
                box_text,
                ha="center",
                va="center",
                size=12,
                bbox=bbox_props,
                transform=ax.transAxes,
            )
            return ax

        # implementation of  _run_analysis

        data = experiment_data.data()
        circ_metadata = data[0]["metadata"]
        unit = circ_metadata["unit"]
        conversion_factor = circ_metadata.get("dt_factor", None)
        if conversion_factor is None:
            conversion_factor = 1 if unit in ("s", "dt") else apply_prefix(1, unit)

        xdata, ydata, sigma = process_curve_data(data, lambda datum: level2_probability(datum, "0"))

        t2ramsey_estimate = np.mean(xdata)
        p0, bounds = self._t2ramsey_default_params(
            conversion_factor, user_p0, user_bounds, t2ramsey_estimate
        )
        xdata *= conversion_factor
        fit_result = curve_fit(
            osc_fit_fun, xdata, ydata, p0=list(p0.values()), sigma=sigma, bounds=bounds
        )

        if plot and plotting.HAS_MATPLOTLIB:
            ax = plotting.plot_curve_fit(osc_fit_fun, fit_result, ax=ax)
            ax = plotting.plot_scatter(xdata, ydata, ax=ax)
            ax = plotting.plot_errorbar(xdata, ydata, sigma, ax=ax)
            _format_plot(ax, unit, fit_result, conversion_factor)
            figures = [ax.get_figure()]
        else:
            figures = None

        # Output unit is 'sec', regardless of the unit used in the input
<<<<<<< HEAD
        result_data = {
            "t2ramsey_value": fit_result["popt"][1],
            "frequency_value": fit_result["popt"][2],
            "stderr": fit_result["popt_err"][1],
            "unit": "s",
            "label": "T2Ramsey",
            "fit": fit_result,
            "quality": self._fit_quality(
                fit_result["popt"], fit_result["popt_err"], fit_result["reduced_chisq"]
            ),
        }

        result_data["fit"]["circuit_unit"] = unit
        if unit == "dt":
            result_data["fit"]["dt"] = conversion_factor

        analysis_result = DbAnalysisResultV1(
            result_data=result_data,
            result_type="T2Ramsey",
            device_components=[Qubit(circ_metadata["qubit"])],
            experiment_id=experiment_data.experiment_id,
            quality=result_data["quality"],
=======
        analysis_result = AnalysisResult(
            {
                "t2ramsey_value": fit_result["popt"][1],
                "frequency_value": fit_result["popt"][2],
                "stderr_t2": fit_result["popt_err"][1],
                "stderr_freq": fit_result["popt_err"][2],
                "unit": "s",
                "label": "T2Ramsey",
                "fit": fit_result,
                "quality": self._fit_quality(
                    fit_result["popt"], fit_result["popt_err"], fit_result["reduced_chisq"]
                ),
            }
>>>>>>> d9460cca
        )

        return [analysis_result], figures

    def _t2ramsey_default_params(
        self,
        conversion_factor,
        user_p0=None,
        user_bounds=None,
        t2ramsey_input=None,
    ) -> Tuple[List[float], Tuple[List[float]]]:
        """Default fit parameters for oscillation data.

        Note that :math:`T_2^*` and 'freq' units are converted to 'sec' and
        will be output in 'sec'.
        """
        if user_p0 is None:
            a = 0.5
            t2ramsey = t2ramsey_input * conversion_factor
            freq = 0.1 / conversion_factor
            phi = 0.0
            b = 0.5
        else:
            a = user_p0["A"]
            t2ramsey = user_p0["t2ramsey"] * conversion_factor
            freq = user_p0["f"] / conversion_factor
            phi = user_p0["phi"]
            b = user_p0["B"]
        p0 = {"a_guess": a, "t2ramsey": t2ramsey, "f_guess": freq, "phi_guess": phi, "b_guess": b}

        if user_bounds is None:
            a_bounds = [-0.5, 1.5]
            t2ramsey_bounds = [0, np.inf]
            f_bounds = [0.1 * freq, 10 * freq]
            phi_bounds = [-np.pi, np.pi]
            b_bounds = [-0.5, 1.5]
            bounds = [
                [a_bounds[i], t2ramsey_bounds[i], f_bounds[i], phi_bounds[i], b_bounds[i]]
                for i in range(2)
            ]
        else:
            bounds = user_bounds
        return p0, bounds

    @staticmethod
    def _fit_quality(fit_out, fit_err, reduced_chisq):
        # pylint: disable = too-many-boolean-expressions
        if (
            (reduced_chisq < 3)
            and (fit_err[0] is None or fit_err[0] < 0.1 * fit_out[0])
            and (fit_err[1] is None or fit_err[1] < 0.1 * fit_out[1])
            and (fit_err[2] is None or fit_err[2] < 0.1 * fit_out[2])
        ):
            return "good"
        else:
            return "bad"<|MERGE_RESOLUTION|>--- conflicted
+++ resolved
@@ -129,11 +129,11 @@
             figures = None
 
         # Output unit is 'sec', regardless of the unit used in the input
-<<<<<<< HEAD
         result_data = {
             "t2ramsey_value": fit_result["popt"][1],
             "frequency_value": fit_result["popt"][2],
-            "stderr": fit_result["popt_err"][1],
+            "stderr_t2": fit_result["popt_err"][1],
+            "stderr_freq": fit_result["popt_err"][2],
             "unit": "s",
             "label": "T2Ramsey",
             "fit": fit_result,
@@ -152,21 +152,6 @@
             device_components=[Qubit(circ_metadata["qubit"])],
             experiment_id=experiment_data.experiment_id,
             quality=result_data["quality"],
-=======
-        analysis_result = AnalysisResult(
-            {
-                "t2ramsey_value": fit_result["popt"][1],
-                "frequency_value": fit_result["popt"][2],
-                "stderr_t2": fit_result["popt_err"][1],
-                "stderr_freq": fit_result["popt_err"][2],
-                "unit": "s",
-                "label": "T2Ramsey",
-                "fit": fit_result,
-                "quality": self._fit_quality(
-                    fit_result["popt"], fit_result["popt_err"], fit_result["reduced_chisq"]
-                ),
-            }
->>>>>>> d9460cca
         )
 
         return [analysis_result], figures
