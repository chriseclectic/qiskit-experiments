# This code is part of Qiskit.
#
# (C) Copyright IBM 2021.
#
# This code is licensed under the Apache License, Version 2.0. You may
# obtain a copy of this license in the LICENSE.txt file in the root directory
# of this source tree or at http://www.apache.org/licenses/LICENSE-2.0.
#
# Any modifications or derivative works of this code must retain this
# copyright notice, and modified files need to carry a notice indicating
# that they have been altered from the originals.

"""An mock IQ backend for testing."""

from abc import abstractmethod
from typing import List, Tuple
import numpy as np

from qiskit import QuantumCircuit
from qiskit.result import Result
from qiskit.test.mock import FakeOpenPulse2Q

from qiskit.qobj.utils import MeasLevel
from qiskit.providers.options import Options
from qiskit_experiments.test.utils import FakeJob


class MockIQBackend(FakeOpenPulse2Q):
    """An abstract backend for testing that can mock IQ data."""

    def __init__(
        self,
        iq_cluster_centers: Tuple[float, float, float, float] = (1.0, 1.0, -1.0, -1.0),
        iq_cluster_width: float = 1.0,
    ):
        """
        Initialize the backend.
        """
        self._iq_cluster_centers = iq_cluster_centers
        self._iq_cluster_width = iq_cluster_width
        self._rng = np.random.default_rng(0)

        super().__init__()

    def _default_options(self):
        """Default options of the test backend."""
        return Options(
            shots=1024,
            meas_level=MeasLevel.KERNELED,
            meas_return="single",
        )

    def _draw_iq_shots(self, prob, shots) -> List[List[List[float]]]:
        """Produce an IQ shot."""

        rand_i = self._rng.normal(0, self._iq_cluster_width, size=shots)
        rand_q = self._rng.normal(0, self._iq_cluster_width, size=shots)

        memory = []
        for idx, state in enumerate(self._rng.binomial(1, prob, size=shots)):

            if state > 0.5:
                point_i = self._iq_cluster_centers[0] + rand_i[idx]
                point_q = self._iq_cluster_centers[1] + rand_q[idx]
            else:
                point_i = self._iq_cluster_centers[2] + rand_i[idx]
                point_q = self._iq_cluster_centers[3] + rand_q[idx]

            memory.append([[point_i, point_q]])

        return memory

    @abstractmethod
    def _compute_probability(self, circuit: QuantumCircuit) -> float:
        """Compute the probability used in the binomial distribution creating the IQ shot.

        An abstract method that subclasses will implement to create a probability of
        being in the excited state based on the received quantum circuit.

        Args:
            circuit: The circuit from which to compute the probability.

        Returns:
             The probability that the binaomial distribution will use to generate an IQ shot.
        """

    def run(self, run_input, **options):
        """Run the IQ backend."""

        self.options.update_options(**options)
        shots = self.options.get("shots")
        meas_level = self.options.get("meas_level")
        meas_return = self.options.get("meas_return")

        result = {
            "backend_name": f"{self.__class__.__name__}",
            "backend_version": "0",
            "qobj_id": 0,
            "job_id": 0,
            "success": True,
            "results": [],
        }

        for circ in run_input:
            run_result = {
                "shots": shots,
                "success": True,
                "header": {"metadata": circ.metadata},
            }

            prob = self._compute_probability(circ)

            if meas_level == MeasLevel.CLASSIFIED:
                ones = np.sum(self._rng.binomial(1, prob, size=shots))
                run_result["data"] = {"counts": {"1": ones, "0": shots - ones}}
            else:
                memory = self._draw_iq_shots(prob, shots)

                if meas_return == "avg":
                    memory = np.average(np.array(memory), axis=0).tolist()

                run_result["data"] = {"memory": memory}

            result["results"].append(run_result)

<<<<<<< HEAD
        return FakeJob(self, Result.from_dict(result))
=======
        return MockJob(self, result)


class DragBackend(MockIQBackend):
    """A simple and primitive backend, to be run by the rough drag tests."""

    def __init__(
        self,
        iq_cluster_centers: Tuple[float, float, float, float] = (1.0, 1.0, -1.0, -1.0),
        iq_cluster_width: float = 1.0,
        leakage: float = 0.03,
        ideal_beta=2.0,
    ):
        """Initialize the rabi backend."""
        self._leakage = leakage
        self.ideal_beta = ideal_beta

        super().__init__(iq_cluster_centers, iq_cluster_width)

    def _compute_probability(self, circuit: QuantumCircuit) -> float:
        """Returns the probability based on the beta, number of gates, and leakage."""
        n_gates = sum(circuit.count_ops().values())

        beta = next(iter(circuit.calibrations["Rp"].keys()))[1][0]

        return np.sin(n_gates * self._leakage * (beta - self.ideal_beta)) ** 2
>>>>>>> 929eadbd
<|MERGE_RESOLUTION|>--- conflicted
+++ resolved
@@ -123,10 +123,7 @@
 
             result["results"].append(run_result)
 
-<<<<<<< HEAD
         return FakeJob(self, Result.from_dict(result))
-=======
-        return MockJob(self, result)
 
 
 class DragBackend(MockIQBackend):
@@ -151,5 +148,4 @@
 
         beta = next(iter(circuit.calibrations["Rp"].keys()))[1][0]
 
-        return np.sin(n_gates * self._leakage * (beta - self.ideal_beta)) ** 2
->>>>>>> 929eadbd
+        return np.sin(n_gates * self._leakage * (beta - self.ideal_beta)) ** 2