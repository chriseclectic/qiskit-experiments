# (C) Copyright IBM 2021.
#
# This code is licensed under the Apache License, Version 2.0. You may
# obtain a copy of this license in the LICENSE.txt file in the root directory
# of this source tree or at http://www.apache.org/licenses/LICENSE-2.0.
#
# Any modifications or derivative works of this code must retain this
# copyright notice, and modified files need to carry a notice indicating
# that they have been altered from the originals.
"""
Test T2Star experiment
"""
<<<<<<< HEAD
import unittest

from test.utils import FakeJob
=======
>>>>>>> 87f23559
import numpy as np

from qiskit.utils import apply_prefix
from qiskit.providers import BackendV1
from qiskit.providers.options import Options
from qiskit.providers.models import QasmBackendConfiguration
from qiskit.result import Result
from qiskit.test import QiskitTestCase
from qiskit_experiments.composite import ParallelExperiment
from qiskit_experiments.characterization import T2StarExperiment
<<<<<<< HEAD
=======
from qiskit_experiments.test.mock_job import MockJob
>>>>>>> 87f23559


class T2starBackend(BackendV1):
    """
    A simple and primitive backend, to be run by the T2Star tests
    """

    def __init__(
        self,
        p0=None,
        initial_prob_plus=None,
        readout0to1=None,
        readout1to0=None,
        dt_factor=1,
    ):
        """
        Initialize the T2star backend
        """
        dt_factor_in_ns = dt_factor * 1e9 if dt_factor is not None else None
        configuration = QasmBackendConfiguration(
            backend_name="t2star_simulator",
            backend_version="0",
            n_qubits=int(1e6),
            basis_gates=["barrier", "h", "p", "delay", "measure"],
            gates=[],
            local=True,
            simulator=True,
            conditional=False,
            open_pulse=False,
            memory=False,
            max_shots=int(1e6),
            coupling_map=None,
            dt=dt_factor_in_ns,
        )

        self._t2star = p0["t2star"]
        self._a_guess = p0["a_guess"]
        self._f_guess = p0["f_guess"]
        self._phi_guess = p0["phi_guess"]
        self._b_guess = p0["b_guess"]
        self._initial_prob_plus = initial_prob_plus
        self._readout0to1 = readout0to1
        self._readout1to0 = readout1to0
        self._dt_factor = dt_factor
        self._rng = np.random.default_rng(0)
        super().__init__(configuration)

    @classmethod
    def _default_options(cls):
        """Default options of the test backend."""
        return Options(shots=1024)

    def run(self, run_input, **options):
        """
        Run the T2star backend
        """
        self.options.update_options(**options)
        shots = self.options.get("shots")

        result = {
            "backend_name": "T2star backend",
            "backend_version": "0",
            "qobj_id": 0,
            "job_id": 0,
            "success": True,
            "results": [],
        }

        for circ in run_input:
            nqubits = circ.num_qubits
            qubit_indices = {bit: idx for idx, bit in enumerate(circ.qubits)}
            clbit_indices = {bit: idx for idx, bit in enumerate(circ.clbits)}
            counts = dict()
            if self._readout0to1 is None:
                ro01 = np.zeros(nqubits)
            else:
                ro01 = self._readout0to1
            if self._readout1to0 is None:
                ro10 = np.zeros(nqubits)
            else:
                ro10 = self._readout1to0
            for _ in range(shots):
                if self._initial_prob_plus is None:
                    prob_plus = np.ones(nqubits)
                else:
                    prob_plus = self._initial_prob_plus.copy()

                clbits = np.zeros(circ.num_clbits, dtype=int)
                for op, qargs, cargs in circ.data:
                    qubit = qubit_indices[qargs[0]]

                    if op.name == "delay":
                        delay = op.params[0]
                        t2star = self._t2star[qubit] * self._dt_factor
                        freq = self._f_guess[qubit] / self._dt_factor

                        prob_plus[qubit] = (
                            self._a_guess[qubit]
                            * np.exp(-delay / t2star)
                            * np.cos(2 * np.pi * freq * delay + self._phi_guess[qubit])
                            + self._b_guess[qubit]
                        )

                    if op.name == "measure":
                        # we measure in |+> basis which is the same as measuring |0>
                        meas_res = self._rng.binomial(
                            1,
                            (1 - prob_plus[qubit]) * (1 - ro10[qubit])
                            + prob_plus[qubit] * ro01[qubit],
                        )
                        clbit = clbit_indices[cargs[0]]
                        clbits[clbit] = meas_res

                clstr = ""
                for clbit in clbits[::-1]:
                    clstr = clstr + str(clbit)

                if clstr in counts:
                    counts[clstr] += 1
                else:
                    counts[clstr] = 1
            result["results"].append(
                {
                    "shots": shots,
                    "success": True,
                    "header": {"metadata": circ.metadata},
                    "data": {"counts": counts},
                }
            )

        return FakeJob(self, result=Result.from_dict(result))


class TestT2Star(QiskitTestCase):
    """Test T2Star experiment"""

    def test_t2star_run_end2end(self):
        """
        Run the T2* backend on all possible units
        """
        for unit in ["s", "ms", "us", "ns", "dt"]:
            if unit in ("s", "dt"):
                dt_factor = 1
            else:
                dt_factor = apply_prefix(1, unit)
            estimated_t2star = 20
            estimated_freq = 0.1
            # Set up the circuits
            qubit = 0
            if unit == "dt":  # dt requires integer values for delay
                delays = list(range(1, 46))
            else:
                delays = np.append(
                    (np.linspace(1.0, 15.0, num=15)).astype(float),
                    (np.linspace(16.0, 45.0, num=59)).astype(float),
                )

            exp = T2StarExperiment(qubit, delays, unit=unit)
            default_p0 = {
                "A": 0.5,
                "t2star": estimated_t2star,
                "f": estimated_freq,
                "phi": 0,
                "B": 0.5,
            }
            for user_p0 in [default_p0, None]:
                exp.set_analysis_options(user_p0=user_p0)
                backend = T2starBackend(
                    p0={
                        "a_guess": [0.5],
                        "t2star": [estimated_t2star],
                        "f_guess": [estimated_freq],
                        "phi_guess": [0.0],
                        "b_guess": [0.5],
                    },
                    initial_prob_plus=[0.0],
                    readout0to1=[0.02],
                    readout1to0=[0.02],
                    dt_factor=dt_factor,
                )

            expdata = exp.run(
                backend=backend,
                shots=2000,
            )
            expdata.block_for_results()  # Wait for job/analysis to finish.
            result = expdata.analysis_result(0)
            result_data = result.data()
            self.assertAlmostEqual(
                result_data["t2star_value"],
                estimated_t2star * dt_factor,
                delta=3 * dt_factor,
            )
            self.assertAlmostEqual(
                result_data["frequency_value"],
                estimated_freq / dt_factor,
                delta=3 / dt_factor,
            )
            self.assertEqual(result.quality, "good", "Result quality bad for unit " + str(unit))

    def test_t2star_parallel(self):
        """
        Test parallel experiments of T2* using a simulator.
        """

        t2star = [30, 25]
        estimated_freq = [0.1, 0.12]
        delays = [list(range(1, 60)), list(range(1, 50))]

        exp0 = T2StarExperiment(0, delays[0])
        exp2 = T2StarExperiment(2, delays[1])
        par_exp = ParallelExperiment([exp0, exp2])

        p0 = {
            "a_guess": [0.5, None, 0.5],
            "t2star": [t2star[0], None, t2star[1]],
            "f_guess": [estimated_freq[0], None, estimated_freq[1]],
            "phi_guess": [0, None, 0],
            "b_guess": [0.5, None, 0.5],
        }
        backend = T2starBackend(p0)
        expdata = par_exp.run(backend=backend, shots=1000)
        expdata.block_for_results()

        for i in range(2):
            sub_res = expdata.component_experiment_data(i).analysis_result(0)
            sub_res_data = sub_res.data()
            self.assertAlmostEqual(sub_res_data["t2star_value"], t2star[i], delta=3)
            self.assertAlmostEqual(
                sub_res_data["frequency_value"],
                estimated_freq[i],
                delta=3,
            )
            self.assertEqual(
                sub_res.quality,
                "good",
                "Result quality bad for experiment on qubit " + str(i),
            )<|MERGE_RESOLUTION|>--- conflicted
+++ resolved
@@ -10,12 +10,6 @@
 """
 Test T2Star experiment
 """
-<<<<<<< HEAD
-import unittest
-
-from test.utils import FakeJob
-=======
->>>>>>> 87f23559
 import numpy as np
 
 from qiskit.utils import apply_prefix
@@ -26,10 +20,7 @@
 from qiskit.test import QiskitTestCase
 from qiskit_experiments.composite import ParallelExperiment
 from qiskit_experiments.characterization import T2StarExperiment
-<<<<<<< HEAD
-=======
-from qiskit_experiments.test.mock_job import MockJob
->>>>>>> 87f23559
+from qiskit_experiments.test.utils import FakeJob
 
 
 class T2starBackend(BackendV1):
