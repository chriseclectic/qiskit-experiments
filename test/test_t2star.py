--- conflicted
+++ resolved
@@ -214,20 +214,12 @@
             self.assertAlmostEqual(
                 result_data["t2star_value"],
                 estimated_t2star * dt_factor,
-<<<<<<< HEAD
-                delta=0.08 * result_data["t2star_value"],
-=======
                 delta=3 * dt_factor,
->>>>>>> 608833fa
             )
             self.assertAlmostEqual(
                 result_data["frequency_value"],
                 estimated_freq / dt_factor,
-<<<<<<< HEAD
-                delta=0.08 * result_data["frequency_value"],
-=======
                 delta=3 / dt_factor,
->>>>>>> 608833fa
             )
             self.assertEqual(
                 result.quality, "good", "Result quality bad for unit " + str(unit)
@@ -258,24 +250,15 @@
         expdata.block_for_results()
 
         for i in range(2):
-<<<<<<< HEAD
             sub_res = expdata.component_experiment_data(i).analysis_result(0)
             sub_res_data = sub_res.data()
             self.assertAlmostEqual(
-                sub_res_data["t2star_value"], t2star[i], delta=0.08 * sub_res_data["t2star_value"]
-            )
-=======
-            sub_res = res.component_experiment_data(i).analysis_result(0)
-            self.assertAlmostEqual(sub_res["t2star_value"], t2star[i], delta=3)
->>>>>>> 608833fa
+                sub_res_data["t2star_value"], t2star[i], delta=3
+            )
             self.assertAlmostEqual(
                 sub_res_data["frequency_value"],
                 estimated_freq[i],
-<<<<<<< HEAD
-                delta=0.08 * sub_res_data["frequency_value"],
-=======
                 delta=3,
->>>>>>> 608833fa
             )
             sub_res = res.component_experiment_data(i).analysis_result(0)
             self.assertEqual(
